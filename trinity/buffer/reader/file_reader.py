--- conflicted
+++ resolved
@@ -18,9 +18,6 @@
 FILE_READERS = Registry("file_readers")
 
 
-<<<<<<< HEAD
-@FILE_READERS.register_module(SFTAlgorithm.name())
-=======
 class _HFBatchReader:
     def __init__(self, dataset: Dataset, max_epoch: int = 1, offset: int = 0):
         self.dataset = dataset
@@ -57,8 +54,7 @@
         return batch
 
 
-@FILE_READERS.register_module(AlgorithmType.SFT.value)
->>>>>>> ad77ffeb
+@FILE_READERS.register_module(SFTAlgorithm.name())
 class SFTDataReader(BufferReader):
     """Reader for SFT file data."""
 
