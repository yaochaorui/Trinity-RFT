# -*- coding: utf-8 -*-
"""veRL Trainer Class

Modified from verl/trainer/ppo/ray_trainer.py
"""
import os
import sys
from pprint import pprint
from typing import Tuple

import numpy as np
import pandas as pd
import ray
import torch
from omegaconf import OmegaConf
from verl.trainer.ppo.metric_utils import (
    compute_data_metrics,
    compute_throughout_metrics,
    compute_timing_metrics,
    reduce_metrics,
)
from verl.trainer.ppo.ray_trainer import (
    DataProto,
    RayClassWithInitArgs,
    RayPPOTrainer,
    RayWorkerGroup,
    ResourcePoolManager,
    Role,
    _timer,
    create_colocated_worker_cls,
    find_latest_ckpt_path,
)
<<<<<<< HEAD
from verl.utils import hf_tokenizer
from verl.utils.fs import copy_local_path_from_hdfs

from trinity.algorithm import ADVANTAGE_FN, KL_FN
from trinity.algorithm.algorithm import ALGORITHM_TYPE, SFTAlgorithm
from trinity.algorithm.algorithm_manager import AlgorithmManager
from trinity.algorithm.utils import prefix_metrics
from trinity.common.config import Config
from trinity.common.experience import Experiences
from trinity.trainer.trainer import TrainEngineWrapper
=======
>>>>>>> f862e118
from trinity.utils.monitor import MONITOR


class _InternalDataLoader:
    def __init__(self, config):
        self.config = config
        self.dataset = None
        self.index = 0
        self.experience_buffer = None

    def state_dict(self):
        return None

    def load_state_dict(self, *args, **kwargs):
        pass

    def __getstate__(self):
        state = self.__dict__.copy()
        return state

    def __setstate__(self, state):
        self.__dict__.update(state)

    def __iter__(self):
        self.index = 0
        return self

    def __next__(self):
        raise StopIteration


class VerlPPOTrainerWrapper(RayPPOTrainer, TrainEngineWrapper):
    """A wrapper for verl.trainer.ppo.RayPPOTrainer."""

    def __init__(
        self,
        global_config: Config,
    ):
        train_config = global_config.trainer
        config = OmegaConf.structured(train_config.trainer_config)
        # download the checkpoint from hdfs
        local_path = copy_local_path_from_hdfs(config.actor_rollout_ref.model.path)

        # instantiate tokenizer

        tokenizer = hf_tokenizer(local_path)

        # define worker classes
        if config.actor_rollout_ref.actor.strategy == "fsdp":
            assert config.actor_rollout_ref.actor.strategy == config.critic.strategy
            from trinity.trainer.verl.fsdp_workers import (
                ActorRolloutRefWorker,
                CriticWorker,
            )

            ray_worker_group_cls = RayWorkerGroup

        elif config.actor_rollout_ref.actor.strategy == "megatron":
            raise NotImplementedError("Not support megatron for now.")

        else:
            raise NotImplementedError

        role_worker_mapping = {
            Role.ActorRollout: ray.remote(ActorRolloutRefWorker),
            Role.Critic: ray.remote(CriticWorker),
            Role.RefPolicy: ray.remote(ActorRolloutRefWorker),
        }

        global_pool_id = "global_pool"
        resource_pool_spec = {
            global_pool_id: [config.trainer.n_gpus_per_node] * config.trainer.nnodes,
        }
        mapping = {
            Role.ActorRollout: global_pool_id,
            Role.Critic: global_pool_id,
            Role.RefPolicy: global_pool_id,
        }

        resource_pool_manager = ResourcePoolManager(
            resource_pool_spec=resource_pool_spec, mapping=mapping
        )
        self.algorithm_config = global_config.algorithm
        self.algorithm = None
        self.algorithm_manager = AlgorithmManager(global_config)

        # specify advantage function for various rft algorithms
        algorithm = ALGORITHM_TYPE.get(self.algorithm_config.algorithm_type)
        if algorithm.use_advantage:
            self.advantage_fn = ADVANTAGE_FN.get(self.algorithm_config.advantage_fn)(
                **self.algorithm_config.advantage_fn_args
            )
            self.kl_fn = KL_FN.get(self.algorithm_config.kl_penalty_fn)(
                **self.algorithm_config.kl_penalty_fn_args
            )

        super().__init__(
            config,
            tokenizer,
            role_worker_mapping,
            resource_pool_manager,
            ray_worker_group_cls,
        )
        self.init_workers()
<<<<<<< HEAD

=======
        self.algorithm_type = (
            AlgorithmType.PPO
        )  # TODO: initialize algorithm_type according to config
>>>>>>> f862e118
        self.logger = MONITOR.get(global_config.monitor.monitor_type)(
            project=config.trainer.project_name,
            name=config.trainer.experiment_name,
            role="trainer",
            config=global_config,
        )
        self.reset_experiences_example_table()

    def _validate_config(self):  # TODO
        algorithm = ALGORITHM_TYPE.get(self.algorithm_config.algorithm_type)
        self.use_critic = algorithm.use_critic
        super()._validate_config()

    def init_workers(self):
        """Init resource pool and worker group"""
        self.resource_pool_manager.create_resource_pool()

        self.resource_pool_to_cls = {
            pool: {} for pool in self.resource_pool_manager.resource_pool_dict.values()
        }

        # create actor and rollout
        if self.hybrid_engine:
            resource_pool = self.resource_pool_manager.get_resource_pool(Role.ActorRollout)
            actor_rollout_cls = RayClassWithInitArgs(
                cls=self.role_worker_mapping[Role.ActorRollout],
                config=self.config.actor_rollout_ref,
                role="actor",
            )
            self.resource_pool_to_cls[resource_pool]["actor"] = actor_rollout_cls
        else:
            raise NotImplementedError

        # create critic
        if self.use_critic:
            resource_pool = self.resource_pool_manager.get_resource_pool(Role.Critic)
            critic_cls = RayClassWithInitArgs(
                cls=self.role_worker_mapping[Role.Critic], config=self.config.critic
            )
            self.resource_pool_to_cls[resource_pool]["critic"] = critic_cls

        # create reference policy if needed
        if self.use_reference_policy:
            resource_pool = self.resource_pool_manager.get_resource_pool(Role.RefPolicy)
            ref_policy_cls = RayClassWithInitArgs(
                self.role_worker_mapping[Role.RefPolicy],
                config=self.config.actor_rollout_ref,
                role="ref",
            )
            self.resource_pool_to_cls[resource_pool]["ref"] = ref_policy_cls

        # create a reward model if reward_fn is None
        if self.use_rm:
            # we create a RM here
            resource_pool = self.resource_pool_manager.get_resource_pool(Role.RewardModel)
            rm_cls = RayClassWithInitArgs(
                self.role_worker_mapping[Role.RewardModel], config=self.config.reward_model
            )
            self.resource_pool_to_cls[resource_pool]["rm"] = rm_cls

        # initialize WorkerGroup
        # NOTE: if you want to use a different resource pool for each role, which can support different parallel size,
        # you should not use `create_colocated_worker_cls`. Instead, directly pass different resource pool to different worker groups.
        # See https://github.com/volcengine/verl/blob/master/examples/ray/tutorial.ipynb for more information.
        all_wg = {}
        self.wg_dicts = []
        for resource_pool, class_dict in self.resource_pool_to_cls.items():
            worker_dict_cls = create_colocated_worker_cls(class_dict=class_dict)
            wg_dict = self.ray_worker_group_cls(
                resource_pool=resource_pool, ray_cls_with_init=worker_dict_cls
            )
            spawn_wg = wg_dict.spawn(prefix_set=class_dict.keys())
            all_wg.update(spawn_wg)
            # keep the referece of WorkerDict to support ray >= 2.31. Ref: https://github.com/ray-project/ray/pull/45699
            self.wg_dicts.append(wg_dict)

        if self.use_critic:
            self.critic_wg = all_wg["critic"]
            self.critic_wg.init_model()

        if self.use_reference_policy:
            self.ref_policy_wg = all_wg["ref"]
            self.ref_policy_wg.init_model()

        if self.use_rm:
            self.rm_wg = all_wg["rm"]
            self.rm_wg.init_model()

        # we should create rollout at the end so that vllm can have a better estimation of kv cache memory
        self.actor_rollout_wg = all_wg["actor"]
        self.actor_rollout_wg.init_model()

    def reset_experiences_example_table(self):
        self.experiences_example_table = pd.DataFrame(
            columns=["step", "reward", "prompt", "response"]
        )

    @property
    def train_step_num(self) -> int:
        return self.global_steps

    def prepare(self):
        self.actor_rollout_wg.setup_weight_sync_group()

        # The global step counter, initialized to 0
        # It represents the total number of training steps completed so far
        # We increment this counter at the beginning of each training step
        self.global_steps = 0

        # load checkpoint before doing anything
        self._load_checkpoint()

        # perform validation before training
        # currently, we only support validation using the reward_function.
        if self.val_reward_fn is not None and self.config.trainer.get("val_before_train", True):
            val_metrics = self._validate()
            pprint(f"Initial validation metrics: {val_metrics}")
            self.logger.log(data=val_metrics, step=self.global_steps)
            if self.config.trainer.get("val_only", False):
                return

    def _create_dataloader(self):
        self.train_dataloader = _InternalDataLoader(self.config)
        # TODO: compute total training steps
        self.total_training_steps = self.config.trainer.total_training_steps or sys.maxsize

    def train_step(self, experiences: Experiences) -> Tuple[bool, int]:
        self.global_steps += 1
        metrics = {}
        timing_raw = {}
        algorithm_config = self.algorithm_manager.get_current_algorithm_config(self.global_steps)
        algorithm = ALGORITHM_TYPE.get(algorithm_config.algorithm_type)
        if self.algorithm != algorithm:
            self.actor_rollout_wg.set_algorithm(algorithm_config)
            if self.algorithm == SFTAlgorithm:
                self.sft_to_rft()
            self.algorithm = algorithm

        with _timer("step", timing_raw):
            # Convert rewards to token_level_rewards
            attention_mask = experiences.attention_masks
            cumsum = torch.cumsum(attention_mask, dim=-1)
            position_ids = torch.clip(cumsum - 1, 0, None).long()
            batch_dict = {
                "uid": np.array(experiences.run_ids),
                "position_ids": position_ids,
                "input_ids": experiences.tokens.long(),
                "responses": experiences.tokens[:, experiences.prompt_length :].long(),
                "attention_mask": attention_mask.long(),
                "response_mask": (
                    experiences.action_masks[:, experiences.prompt_length :].long()
                    if hasattr(experiences, "action_masks") and experiences.action_masks is not None
                    else attention_mask[:, experiences.prompt_length :].long()
                ),
            }
            if self.algorithm.use_advantage:
                token_level_rewards = torch.zeros(
                    attention_mask.shape, dtype=experiences.rewards.dtype
                )
                eos_mask_idx = cumsum.argmax(dim=-1)
                token_level_rewards[
                    torch.arange(experiences.batch_size), eos_mask_idx
                ] = experiences.rewards
                token_level_rewards = token_level_rewards[:, experiences.prompt_length :]
                batch_dict.update(
                    {
                        "token_level_scores": token_level_rewards,
                        "old_log_probs": experiences.logprobs[:, experiences.prompt_length :],  # type: ignore
                    }
                )

            batch = DataProto.from_single_dict(batch_dict)
            batch.meta_info["temperature"] = self.config.actor_rollout_ref.rollout.temperature

            if self.algorithm.can_balance_batch and self.config.trainer.balance_batch:
                self._balance_batch(batch, metrics=metrics)  # TODO this may affect multi-turn

            # compute global_valid tokens
            batch.meta_info["global_token_num"] = torch.sum(
                batch.batch["attention_mask"], dim=-1
            ).tolist()

            if self.algorithm.use_reference:  # ref_logprob may not be used
                # compute reference log_prob
                with _timer("ref", timing_raw):
                    ref_log_prob = self.ref_policy_wg.compute_ref_log_prob(batch)
                    batch = batch.union(ref_log_prob)

            if self.algorithm.use_critic:
                with _timer("values", timing_raw):
                    values = self.critic_wg.compute_values(batch)
                    batch = batch.union(values)

            if self.algorithm.use_advantage:
                with _timer("adv", timing_raw):
                    # compute kl penalty
                    batch, kl_metrics = self.kl_fn.apply_kl_penalty_to_reward(batch)
                    metrics.update(prefix_metrics(kl_metrics, prefix="critic"))
                    # compute advantages, executed on the driver process
                    batch, _ = self.advantage_fn(batch)

                # update critic
            if self.algorithm.use_critic:
                with _timer("update_critic", timing_raw):
                    critic_output = self.critic_wg.update_critic(batch)
                critic_output_metrics = reduce_metrics(critic_output.meta_info["metrics"])
                metrics.update(critic_output_metrics)

            # implement critic warmup
            if (
                not self.algorithm.use_critic
                or self.config.trainer.critic_warmup <= self.global_steps
            ):
                # update actor
                with _timer("update_actor", timing_raw):
                    actor_output = self.actor_rollout_wg.update_actor(batch)
                    # TODO add send weight explorer
                actor_output_metrics = reduce_metrics(actor_output.meta_info["metrics"])
                metrics.update(actor_output_metrics)

            if (
                self.config.trainer.save_freq > 0
                and self.global_steps % self.config.trainer.save_freq == 0
            ):
                with _timer("save_checkpoint", timing_raw):
                    self._save_checkpoint()

        # collect metrics
        if self.algorithm.use_advantage:  # TODO
            metrics.update(compute_data_metrics(batch=batch, use_critic=self.use_critic))
        metrics.update(compute_timing_metrics(batch=batch, timing_raw=timing_raw))
        n_gpus = self.resource_pool_manager.get_n_gpus()
        metrics.update(
            compute_throughout_metrics(batch=batch, timing_raw=timing_raw, n_gpus=n_gpus)
        )

        if self.algorithm.use_advantage and self.config.enable_preview:  # TODO
            self._log_experiences(experiences)

        # TODO: make a canonical logger that supports various backend
        self.logger.log(data=metrics, step=self.global_steps)

        train_status = self.global_steps < self.total_training_steps
        if not train_status or self.algorithm_manager.need_save(self.global_steps):
            if (
                self.config.trainer.save_freq == 0
                or self.global_steps % self.config.trainer.save_freq != 0
            ):
                with _timer("save_checkpoint", timing_raw):
                    self._save_checkpoint()
        return train_status, self.global_steps

    def _log_single_experience(
        self, experiences: Experiences, idx: int, skip_special_tokens: bool
    ) -> None:
        reward = experiences.rewards[idx]
        attn_mask = experiences.attention_masks[idx].bool()
        prompt_token = experiences.tokens[idx][: experiences.prompt_length][
            attn_mask[: experiences.prompt_length]
        ]
        response_token = experiences.tokens[idx][experiences.prompt_length :][
            attn_mask[experiences.prompt_length :]
        ]
        prompt_text = self.tokenizer.decode(prompt_token, skip_special_tokens=skip_special_tokens)
        response_text = self.tokenizer.decode(
            response_token, skip_special_tokens=skip_special_tokens
        )
        new_row = pd.DataFrame(
            {
                "step": [self.global_steps],
                "reward": [reward],
                "prompt": [prompt_text],
                "response": [response_text],
            }
        )
        self.experiences_example_table = pd.concat(
            [self.experiences_example_table, new_row], ignore_index=True
        )

    def _log_experiences(self, experiences: Experiences) -> None:
        skip_special_tokens = False
        reward_max_id = torch.argmax(experiences.rewards)
        self._log_single_experience(experiences, reward_max_id, skip_special_tokens)

        reward_min_id = torch.argmin(experiences.rewards)
        self._log_single_experience(experiences, reward_min_id, skip_special_tokens)

        if self.global_steps % self.config.trainer.sync_freq == 0:
            self.logger.log_table(
                "rollout_examples", self.experiences_example_table, self.global_steps
            )
            self.reset_experiences_example_table()

    def save_checkpoint(self) -> None:
        self._save_checkpoint()

    def sync_weight(self) -> None:
        self.actor_rollout_wg.sync_weight()

    def sft_to_rft(self) -> None:
        # load from hdfs
        if self.config.trainer.default_hdfs_dir is not None:
            raise NotImplementedError("load from hdfs is not implemented yet")
        else:
            checkpoint_folder = self.config.trainer.default_local_dir  # TODO: check path
            if not os.path.isabs(checkpoint_folder):
                working_dir = os.getcwd()
                checkpoint_folder = os.path.join(working_dir, checkpoint_folder)
            global_step_folder = find_latest_ckpt_path(checkpoint_folder)  # None if no latest

        # find global_step_folder
        if self.config.trainer.resume_mode == "auto":
            if global_step_folder is None:
                print("Training from scratch")
                return
        else:
            if not (self.config.trainer.resume_from_path and global_step_folder is not None):
                assert isinstance(
                    self.config.trainer.resume_mode, str
                ), "resume ckpt must be str type"
                assert (
                    "global_step_" in self.config.trainer.resume_mode
                ), "resume ckpt must specify the global_steps"
                global_step_folder = self.config.trainer.resume_mode
                if not os.path.isabs(global_step_folder):
                    working_dir = os.getcwd()
                    global_step_folder = os.path.join(working_dir, global_step_folder)
        print(f"Load from checkpoint folder: {global_step_folder}")
        # set global step
        global_steps = int(global_step_folder.split("global_step_")[-1])
        assert self.global_steps == global_steps + 1

        print(f"Resuming from {global_step_folder}")

        actor_path = os.path.join(global_step_folder, "actor")
        print(f"Loading actor from {actor_path} to ref_policy_wg")
        self.ref_policy_wg.load_checkpoint(actor_path, del_local_after_load=False)
        self.actor_rollout_wg.clear_optimizer_state()
        if self.use_critic:
            self.critic_wg.clear_optimizer_state()
        print("sft to rft finished")

    def shutdown(self) -> None:
        pass<|MERGE_RESOLUTION|>--- conflicted
+++ resolved
@@ -30,7 +30,6 @@
     create_colocated_worker_cls,
     find_latest_ckpt_path,
 )
-<<<<<<< HEAD
 from verl.utils import hf_tokenizer
 from verl.utils.fs import copy_local_path_from_hdfs
 
@@ -41,8 +40,6 @@
 from trinity.common.config import Config
 from trinity.common.experience import Experiences
 from trinity.trainer.trainer import TrainEngineWrapper
-=======
->>>>>>> f862e118
 from trinity.utils.monitor import MONITOR
 
 
@@ -147,13 +144,6 @@
             ray_worker_group_cls,
         )
         self.init_workers()
-<<<<<<< HEAD
-
-=======
-        self.algorithm_type = (
-            AlgorithmType.PPO
-        )  # TODO: initialize algorithm_type according to config
->>>>>>> f862e118
         self.logger = MONITOR.get(global_config.monitor.monitor_type)(
             project=config.trainer.project_name,
             name=config.trainer.experiment_name,
